--- conflicted
+++ resolved
@@ -4,17 +4,18 @@
 
 import datetime
 import unittest as _unittest
-from typing import Type
+from typing import List, Type
 
 import sqlalchemy
 import sqlalchemy.orm
 import sqlalchemy.exc
+from sqlalchemy.engine import Engine as _Engine
 
 from matebot_core import schemas
 from matebot_core.api import auth
 from matebot_core.persistence import models
 
-from . import utils
+from . import conf, utils
 
 
 persistence_suite = _unittest.TestSuite()
@@ -27,7 +28,6 @@
     return cls
 
 
-<<<<<<< HEAD
 def _mk_passwd(passwd: str = "password", salt: str = "salt") -> models.Password:
     return models.Password(salt=salt, passwd=auth.hash_password(passwd, salt))
 
@@ -67,8 +67,6 @@
         ]
 
 
-=======
->>>>>>> 06748cbd
 @_tested
 class DatabaseUsabilityTests(utils.BasePersistenceTests):
     """
