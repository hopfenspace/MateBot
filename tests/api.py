--- conflicted
+++ resolved
@@ -2,11 +2,7 @@
 MateBot unit tests for the whole API in certain user actions
 """
 
-<<<<<<< HEAD
 import time
-import uuid
-=======
->>>>>>> d3a1f337
 import datetime
 import unittest as _unittest
 from typing import Type
