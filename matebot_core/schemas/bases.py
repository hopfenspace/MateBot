"""
MateBot schemas for the base system

This module contains schemas for users, their aliases,
applications and the transactions between the users as
well as the schemas needed for managing and consuming goods.
"""

from typing import List, Optional, Union

import pydantic


user_spec = Union[pydantic.NonNegativeInt, pydantic.constr(max_length=255)]


class IdBody(pydantic.BaseModel):
    id: pydantic.NonNegativeInt


class IssuerIdBody(pydantic.BaseModel):
    id: pydantic.NonNegativeInt
    issuer: user_spec


class Token(pydantic.BaseModel):
    access_token: str
    token_type: str


class Alias(pydantic.BaseModel):
    id: pydantic.NonNegativeInt
    user_id: pydantic.NonNegativeInt
    application_id: pydantic.NonNegativeInt
    username: pydantic.constr(max_length=255)
    confirmed: bool


class AliasCreation(pydantic.BaseModel):
    user_id: pydantic.NonNegativeInt
    application_id: pydantic.NonNegativeInt
    username: pydantic.constr(max_length=255)
    confirmed: bool = False


class AliasDeletion(pydantic.BaseModel):
    user_id: pydantic.NonNegativeInt
    aliases: List[Alias]


class Application(pydantic.BaseModel):
    id: pydantic.NonNegativeInt
    name: pydantic.constr(max_length=255)
    created: pydantic.NonNegativeInt


class ApplicationCreation(pydantic.BaseModel):
    name: pydantic.constr(max_length=255)
    password: pydantic.constr(min_length=8, max_length=64)


class User(pydantic.BaseModel):
    id: pydantic.NonNegativeInt
    balance: int
    permission: bool
    active: bool
    external: bool
    voucher_id: Optional[pydantic.NonNegativeInt]
    aliases: List[Alias]
    created: pydantic.NonNegativeInt
    modified: pydantic.NonNegativeInt


class UserCreation(pydantic.BaseModel):
<<<<<<< HEAD
    name: pydantic.constr(max_length=255)
=======
    permission: bool
    external: bool
    voucher_id: Optional[pydantic.NonNegativeInt]
>>>>>>> a68fa2e4


class Transaction(pydantic.BaseModel):
    id: pydantic.NonNegativeInt
    sender: User
    receiver: User
    amount: pydantic.NonNegativeInt
    reason: Optional[pydantic.constr(max_length=255)]
    multi_transaction_id: Optional[pydantic.NonNegativeInt]
    timestamp: pydantic.NonNegativeInt


class TransactionCreation(pydantic.BaseModel):
    sender: user_spec
    receiver: user_spec
    amount: pydantic.PositiveInt
    reason: pydantic.constr(max_length=255)


class MultiTransaction(pydantic.BaseModel):
    id: pydantic.NonNegativeInt
    base_amount: pydantic.NonNegativeInt
    total_amount: pydantic.NonNegativeInt
    transactions: List[Transaction]
    timestamp: pydantic.NonNegativeInt


class Consumable(pydantic.BaseModel):
    name: pydantic.constr(max_length=255)
    description: pydantic.constr(max_length=255)
    price: pydantic.PositiveInt


class Consumption(pydantic.BaseModel):
    user: user_spec
    amount: pydantic.PositiveInt
    consumable: pydantic.constr(max_length=255)


class VoucherUpdateResponse(pydantic.BaseModel):
    debtor: User
    voucher: Optional[User]
    transaction: Optional[Transaction]


class VoucherUpdateRequest(pydantic.BaseModel):
    debtor: user_spec
    voucher: Optional[user_spec]


class UserFlagsChangeRequest(pydantic.BaseModel):
    user: user_spec
    external: Optional[bool]
    permission: Optional[bool]<|MERGE_RESOLUTION|>--- conflicted
+++ resolved
@@ -72,13 +72,9 @@
 
 
 class UserCreation(pydantic.BaseModel):
-<<<<<<< HEAD
-    name: pydantic.constr(max_length=255)
-=======
     permission: bool
     external: bool
     voucher_id: Optional[pydantic.NonNegativeInt]
->>>>>>> a68fa2e4
 
 
 class Transaction(pydantic.BaseModel):
