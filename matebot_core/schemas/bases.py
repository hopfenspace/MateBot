"""
MateBot schemas for the base system

This module contains schemas for users, their aliases,
applications and the transactions between the users as
well as the schemas needed for managing and consuming goods.
"""

from typing import List, Optional, Union

import pydantic


UUID_REGEX = r"^\b[0-9a-fA-F]{8}-([0-9a-fA-F]{4}-){3}[0-9a-fA-F]{12}\b$"


<<<<<<< HEAD
class Token(pydantic.BaseModel):
    access_token: str
    token_type: str


class Alias(pydantic.BaseModel):
=======
class BaseModel(pydantic.BaseModel):
    __allowed_updates__ = []


class Alias(BaseModel):
>>>>>>> 06748cbd
    id: pydantic.NonNegativeInt
    user_id: pydantic.NonNegativeInt
    application: pydantic.constr(max_length=255)
    app_user_id: pydantic.constr(max_length=255)

    __allowed_updates__ = ["app_user_id"]


class AliasCreation(BaseModel):
    user_id: pydantic.NonNegativeInt
    application: pydantic.constr(max_length=255)
    app_user_id: pydantic.constr(max_length=255)


class Application(BaseModel):
    id: pydantic.NonNegativeInt
    name: pydantic.constr(max_length=255)
    community_user: Alias
    created: pydantic.NonNegativeInt


class ApplicationCreation(BaseModel):
    name: pydantic.constr(max_length=255)
<<<<<<< HEAD
    community_user: ApplicationAliasCreation
    password: pydantic.constr(min_length=8, max_length=64)
=======
    community_user_name: pydantic.constr(max_length=255)
>>>>>>> 06748cbd


class User(BaseModel):
    id: pydantic.NonNegativeInt
    name: Optional[pydantic.constr(max_length=255)]
    balance: int
    permission: bool
    active: bool
    external: bool
    voucher: Optional[pydantic.NonNegativeInt]
    aliases: List[Alias]
    created: pydantic.NonNegativeInt
    accessed: pydantic.NonNegativeInt

    __allowed_updates__ = ["name", "permission", "active", "external", "voucher"]


class UserCreation(BaseModel):
    name: Optional[pydantic.constr(max_length=255)]
    permission: bool
    active: bool = True
    external: bool
    voucher: Optional[pydantic.NonNegativeInt]


class Transaction(BaseModel):
    id: pydantic.NonNegativeInt
    sender: pydantic.NonNegativeInt
    receiver: pydantic.NonNegativeInt
    amount: pydantic.NonNegativeInt
    reason: Optional[pydantic.constr(max_length=255)]
    multi_transaction: Optional[pydantic.NonNegativeInt]
    timestamp: pydantic.NonNegativeInt


class TransactionCreation(BaseModel):
    sender: Union[pydantic.NonNegativeInt, Alias]
    receiver: Union[pydantic.NonNegativeInt, Alias]
    amount: pydantic.PositiveInt
    reason: pydantic.constr(max_length=255)


class MultiTransaction(BaseModel):
    id: pydantic.NonNegativeInt
    base_amount: pydantic.NonNegativeInt
    total_amount: pydantic.NonNegativeInt
    transactions: List[Transaction]
    timestamp: pydantic.NonNegativeInt


class Consumable(BaseModel):
    id: pydantic.NonNegativeInt
    name: pydantic.constr(max_length=255)
    description: pydantic.constr(max_length=255)
    price: pydantic.PositiveInt
    messages: List[pydantic.constr(max_length=255)]
    symbol: pydantic.constr(min_length=1, max_length=1)
    stock: pydantic.NonNegativeInt
    modified: pydantic.NonNegativeInt

    __allowed_updates__ = ["name", "description", "price", "messages", "symbol", "stock"]


class ConsumableCreation(BaseModel):
    name: pydantic.constr(max_length=255)
    description: pydantic.constr(max_length=255) = ""
    price: pydantic.PositiveInt
    messages: List[pydantic.constr(max_length=255)]
    symbol: pydantic.constr(min_length=1, max_length=1)
    stock: pydantic.NonNegativeInt


class Consumption(BaseModel):
    user: pydantic.NonNegativeInt
    amount: pydantic.PositiveInt
    consumable_id: pydantic.NonNegativeInt
    adjust_stock: bool = True
    respect_stock: bool = True<|MERGE_RESOLUTION|>--- conflicted
+++ resolved
@@ -14,20 +14,16 @@
 UUID_REGEX = r"^\b[0-9a-fA-F]{8}-([0-9a-fA-F]{4}-){3}[0-9a-fA-F]{12}\b$"
 
 
-<<<<<<< HEAD
-class Token(pydantic.BaseModel):
+class BaseModel(pydantic.BaseModel):
+    __allowed_updates__ = []
+
+
+class Token(BaseModel):
     access_token: str
     token_type: str
 
 
-class Alias(pydantic.BaseModel):
-=======
-class BaseModel(pydantic.BaseModel):
-    __allowed_updates__ = []
-
-
 class Alias(BaseModel):
->>>>>>> 06748cbd
     id: pydantic.NonNegativeInt
     user_id: pydantic.NonNegativeInt
     application: pydantic.constr(max_length=255)
@@ -51,12 +47,8 @@
 
 class ApplicationCreation(BaseModel):
     name: pydantic.constr(max_length=255)
-<<<<<<< HEAD
-    community_user: ApplicationAliasCreation
     password: pydantic.constr(min_length=8, max_length=64)
-=======
     community_user_name: pydantic.constr(max_length=255)
->>>>>>> 06748cbd
 
 
 class User(BaseModel):
