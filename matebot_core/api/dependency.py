--- conflicted
+++ resolved
@@ -11,6 +11,7 @@
 from jose import jwt
 from sqlalchemy.orm import Session
 
+from . import base
 from ..persistence import database
 from ..settings import Settings
 
@@ -96,19 +97,6 @@
     will almost certainly be used by request handlers (path operations).
     Note that any dependency added here will be added to the OpenAPI
     definition, if it refers to a Query, Header, Path or Cookie.
-
-    Just add a single dependency for this class to your path operation
-    to be able to use its attributes in a well-defined manner. It also
-    supports the attachment of the ``ETag`` header as well as specific
-    extra headers to the response using just one additional method call:
-
-    .. code-block:: python3
-
-        @app.get("/user")
-        def get_user(local: LocalRequestData = Depends(LocalRequestData)):
-            ...
-            return local.attach_headers(model)
-
     """
 
     def __init__(
@@ -121,29 +109,13 @@
     ):
         super().__init__(request, response, session)
         self.tasks = tasks
-<<<<<<< HEAD
-        self.entity = etag.ETag(request)
         self._token = token
-
-    def attach_headers(self, model: base.ModelType, **kwargs) -> base.ModelType:
-        """
-        Attach the specified headers (excl. ETag) to the response and return the model
-        """
-
-        for k in kwargs:
-            if k.lower() != "etag":
-                self.response.headers.append(k, kwargs[k])
-        self.entity.add_header(self.response, model)
-        return model
-=======
         self.headers = request.headers
         self.session = session
-
         self._config: Optional[Settings] = None
 
     @property
     def config(self) -> Settings:
         if self._config is None:
             self._config = Settings()
-        return self._config
->>>>>>> 06748cbd
+        return self._config