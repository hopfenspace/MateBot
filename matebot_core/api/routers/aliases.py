--- conflicted
+++ resolved
@@ -103,11 +103,7 @@
     "/aliases/confirm",
     tags=["Aliases"],
     response_model=schemas.Alias,
-<<<<<<< HEAD
-    responses={k: {"model": schemas.APIError} for k in (400, 404, 409)}
-=======
     responses={k: {"model": schemas.APIError} for k in (400, 409)}
->>>>>>> a68fa2e4
 )
 @versioning.versions(minimal=1)
 async def confirm_existing_alias(
@@ -115,17 +111,11 @@
         local: LocalRequestData = Depends(LocalRequestData)
 ):
     """
-    Confirm an existing unconfirmed alias model identified by the `alias_id`.
+    Confirm an existing unconfirmed alias model identified by the body's `id`.
     If the alias is already confirmed, this endpoint will silently accept it.
 
-<<<<<<< HEAD
-    * `400`: if the issuer is not the alias owner
-    * `404`: if the alias ID or the issuer user is unknown
+    * `400`: if the issuer is not the alias owner or any resource wasn't resolved
     * `409`: if the target user is disabled or the community user
-=======
-    * `400`: if the alias ID, user ID or application ID is unknown
-    * `409`: if the target user is disabled or the alias combination already exists
->>>>>>> a68fa2e4
     """
 
     model = await helpers.return_one(alias.id, models.Alias, local.session)
@@ -133,14 +123,9 @@
     if user.id != model.user_id:
         raise BadRequest("You are not permitted to confirm this alias, only the owner may do it.", str(model))
     if not user.active:
-<<<<<<< HEAD
-        raise Conflict("A disabled user can't handle aliases.", str(user))
+        raise Conflict("This user account has been disabled, therefore it can't get new aliases.")
     if user.special:
         raise Conflict("The community user can't handle aliases.")
-=======
-        raise Conflict("This user account has been disabled, therefore it can't get new aliases.")
-    await helpers.return_one(alias.application_id, models.Application, local.session)
->>>>>>> a68fa2e4
 
     model.confirmed = True
     local.session.add(model)
@@ -156,13 +141,8 @@
 @router.post(
     "/aliases/delete",
     tags=["Aliases"],
-<<<<<<< HEAD
     response_model=schemas.AliasDeletion,
-    responses={k: {"model": schemas.APIError} for k in (400, 404)}
-=======
-    status_code=204,
     responses={400: {"model": schemas.APIError}}
->>>>>>> a68fa2e4
 )
 @versioning.versions(minimal=1)
 async def delete_existing_alias(
@@ -172,12 +152,7 @@
     """
     Delete an existing alias model.
 
-<<<<<<< HEAD
-    * `400`: if the issuer is not the alias owner
-    * `404`: if the alias ID or the issuer user is unknown
-=======
-    * `400`: if the requested alias ID doesn't exist
->>>>>>> a68fa2e4
+    * `400`: if the issuer is not the owner or any resource wasn't resolved
     """
 
     model = await helpers.return_one(body.id, models.Alias, local.session)
