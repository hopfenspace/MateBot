"""
MateBot router for the callback API and for /callbacks requests
"""

import logging
from typing import List, Optional

import pydantic
from fastapi import APIRouter, Depends

from ._router import router
from ..base import Conflict
from ..dependency import LocalRequestData
from .. import helpers, versioning
from ...persistence import models
from ... import schemas


logger = logging.getLogger(__name__)

callback_router = APIRouter(tags=["Announcements"])


@callback_router.post("/", name="Publish Event")
def send_callback_query(events: schemas.EventsNotification):  # noqa
    """
    Publish a list of recent events to a callback listener

    It's up to the developer of the application that wants to use
    callbacks to implement this endpoint. Those requests may be ignored.

    Implementation detail: The response of the external API implementation
    will be logged in case of an error, but will be ignored in general.
    The external API does not need to return any meaningful response.
    However, if the external API doesn't react or connecting fails, the
    MateBot core server will occasionally try to resend the event.
    """


@router.get("/callbacks", tags=["Callbacks"], response_model=List[schemas.Callback], callbacks=callback_router.routes)
@versioning.versions(minimal=1)
async def search_for_callbacks(
        id: Optional[pydantic.NonNegativeInt] = None,  # noqa
        url: Optional[pydantic.constr(max_length=255)] = None,
        application_id: Optional[pydantic.NonNegativeInt] = None,
        local: LocalRequestData = Depends(LocalRequestData)
):
    """
    Return all callbacks that fulfill *all* constraints given as query parameters
    """

    return helpers.search_models(
        models.Callback,
        local,
        id=id,
        url=url,
        application_id=application_id
    )


@router.post(
    "/callbacks",
    tags=["Callbacks"],
    status_code=201,
    response_model=schemas.Callback,
    responses={400: {"model": schemas.APIError}, 409: {"model": schemas.APIError}},
    callbacks=callback_router.routes
)
@versioning.versions(minimal=1)
async def create_new_callback(
        callback: schemas.CallbackCreation,
        local: LocalRequestData = Depends(LocalRequestData)
):
    """
    Add a new callback API which should implement all required endpoints

<<<<<<< HEAD
    * `404`: if the `application_id` is not known
    * `409`: if the exact same URL has already been registered for any other application
=======
    * `400`: if the `application_id` is not known
    * `409`: if the exact same base URL has already been registered for any other application
>>>>>>> a68fa2e4
    """

    if callback.application_id is not None:
        await helpers.return_one(callback.application_id, models.Application, local.session)
    matches = local.session.query(models.Callback).filter_by(url=callback.url).all()
    if matches:
        raise Conflict("A callback with that URL already exists, but the base URL must be unique.", str(matches))

    model = models.Callback(
        url=callback.url,
        application_id=callback.application_id,
        shared_secret=callback.shared_secret
    )
<<<<<<< HEAD
    local.session.add(model)
    local.session.commit()
    return model.schema
=======
    return await helpers.create_new_of_model(model, local, logger)


@router.put(
    "/callbacks",
    tags=["Callbacks"],
    response_model=schemas.Callback,
    responses={400: {"model": schemas.APIError}, 409: {"model": schemas.APIError}},
    callbacks=callback_router.routes
)
@versioning.versions(minimal=1)
async def update_existing_callback(
        callback: schemas.Callback,
        local: LocalRequestData = Depends(LocalRequestData)
):
    """
    Update an existing callback model identified by its `id`

    * `400`: if the callback ID doesn't exist
    * `409`: if the exact same base URL is already in use
    """

    model = await helpers.return_one(callback.id, models.Callback, local.session)
    if [m for m in local.session.query(models.Callback).filter_by(base=callback.base).all() if m.id != model.id]:
        raise Conflict(f"Base URL {callback.base} already in use.", detail=str(callback))

    model.base = callback.base
    model.application_id = callback.application_id
    model.username = callback.username
    model.password = callback.password

    return await helpers.update_model(model, local, logger)
>>>>>>> a68fa2e4


@router.delete(
    "/callbacks",
    tags=["Callbacks"],
    status_code=204,
    responses={400: {"model": schemas.APIError}},
    callbacks=callback_router.routes
)
@versioning.versions(minimal=1)
async def delete_existing_callback(
        body: schemas.IdBody,
        local: LocalRequestData = Depends(LocalRequestData)
):
    """
    Delete an existing callback model

    * `400`: if the requested callback ID doesn't exist
    """

    return await helpers.delete_one_of_model(body.id, models.Callback, local, logger=logger)<|MERGE_RESOLUTION|>--- conflicted
+++ resolved
@@ -21,7 +21,7 @@
 callback_router = APIRouter(tags=["Announcements"])
 
 
-@callback_router.post("/", name="Publish Event")
+@callback_router.post("/", name="Publish Events")
 def send_callback_query(events: schemas.EventsNotification):  # noqa
     """
     Publish a list of recent events to a callback listener
@@ -74,13 +74,8 @@
     """
     Add a new callback API which should implement all required endpoints
 
-<<<<<<< HEAD
-    * `404`: if the `application_id` is not known
-    * `409`: if the exact same URL has already been registered for any other application
-=======
     * `400`: if the `application_id` is not known
-    * `409`: if the exact same base URL has already been registered for any other application
->>>>>>> a68fa2e4
+    * `409`: if the same URL has already been registered for another application
     """
 
     if callback.application_id is not None:
@@ -94,44 +89,9 @@
         application_id=callback.application_id,
         shared_secret=callback.shared_secret
     )
-<<<<<<< HEAD
     local.session.add(model)
     local.session.commit()
     return model.schema
-=======
-    return await helpers.create_new_of_model(model, local, logger)
-
-
-@router.put(
-    "/callbacks",
-    tags=["Callbacks"],
-    response_model=schemas.Callback,
-    responses={400: {"model": schemas.APIError}, 409: {"model": schemas.APIError}},
-    callbacks=callback_router.routes
-)
-@versioning.versions(minimal=1)
-async def update_existing_callback(
-        callback: schemas.Callback,
-        local: LocalRequestData = Depends(LocalRequestData)
-):
-    """
-    Update an existing callback model identified by its `id`
-
-    * `400`: if the callback ID doesn't exist
-    * `409`: if the exact same base URL is already in use
-    """
-
-    model = await helpers.return_one(callback.id, models.Callback, local.session)
-    if [m for m in local.session.query(models.Callback).filter_by(base=callback.base).all() if m.id != model.id]:
-        raise Conflict(f"Base URL {callback.base} already in use.", detail=str(callback))
-
-    model.base = callback.base
-    model.application_id = callback.application_id
-    model.username = callback.username
-    model.password = callback.password
-
-    return await helpers.update_model(model, local, logger)
->>>>>>> a68fa2e4
 
 
 @router.delete(
