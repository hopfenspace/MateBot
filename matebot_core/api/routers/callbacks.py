"""
MateBot router for the callback API and for /callbacks requests
"""

import logging
from typing import List, Optional

import pydantic
from fastapi import APIRouter, Depends

from ._router import router
from ..base import Conflict
from ..dependency import LocalRequestData
from .. import helpers, versioning
from ...persistence import models
from ... import schemas


logger = logging.getLogger(__name__)

callback_router = APIRouter(tags=["Announcements"])


@callback_router.post("/", name="Publish Event")
def send_callback_query(events: schemas.EventsNotification):  # noqa
    """
    Publish a list of recent events to a callback listener

    It's up to the developer of the application that wants to use
    callbacks to implement this endpoint. Those requests may be ignored.

    Implementation detail: The response of the external API implementation
    will be logged in case of an error, but will be ignored in general.
    The external API does not need to return any meaningful response.
    However, if the external API doesn't react or connecting fails, the
    MateBot core server will occasionally try to resend the event.
    """


@router.get("/callbacks", tags=["Callbacks"], response_model=List[schemas.Callback], callbacks=callback_router.routes)
@versioning.versions(minimal=1)
async def search_for_callbacks(
        id: Optional[pydantic.NonNegativeInt] = None,  # noqa
        url: Optional[pydantic.constr(max_length=255)] = None,
        application_id: Optional[pydantic.NonNegativeInt] = None,
        local: LocalRequestData = Depends(LocalRequestData)
):
    """
    Return all callbacks that fulfill *all* constraints given as query parameters
    """

    return helpers.search_models(
        models.Callback,
        local,
        id=id,
        url=url,
        application_id=application_id
    )


@router.post(
    "/callbacks",
    tags=["Callbacks"],
    status_code=201,
    response_model=schemas.Callback,
    responses={404: {"model": schemas.APIError}, 409: {"model": schemas.APIError}},
    callbacks=callback_router.routes
)
@versioning.versions(minimal=1)
async def create_new_callback(
        callback: schemas.CallbackCreation,
        local: LocalRequestData = Depends(LocalRequestData)
):
    """
    Add a new callback API which should implement all required endpoints

    * `404`: if the `application_id` is not known
    * `409`: if the exact same URL has already been registered for any other application
    """

    if callback.application_id is not None:
        await helpers.return_one(callback.application_id, models.Application, local.session)
    matches = local.session.query(models.Callback).filter_by(url=callback.url).all()
    if matches:
        raise Conflict("A callback with that URL already exists, but the base URL must be unique.", str(matches))

    model = models.Callback(
        url=callback.url,
        application_id=callback.application_id,
        shared_secret=callback.shared_secret
    )
    local.session.add(model)
    local.session.commit()
    return model.schema


<<<<<<< HEAD
@router.put(
    "/callbacks",
    tags=["Callbacks"],
    response_model=schemas.Callback,
    responses={404: {"model": schemas.APIError}, 409: {"model": schemas.APIError}},
    callbacks=callback_router.routes
)
@versioning.versions(minimal=1)
async def update_existing_callback(
        callback: schemas.Callback,
        local: LocalRequestData = Depends(LocalRequestData)
):
    """
    Update an existing callback model identified by its `id`

    * `404`: if the callback ID doesn't exist
    * `409`: if the exact same URL is already in use
    """

    model = await helpers.return_one(callback.id, models.Callback, local.session)
    if [m for m in local.session.query(models.Callback).filter_by(url=callback.url).all() if m.id != model.id]:
        raise Conflict(f"Callback URL {callback.url} already in use.", detail=str(callback))

    model.url = callback.url
    model.application_id = callback.application_id
    model.shared_secret = callback.shared_secret
    local.session.add(model)
    local.session.commit()
    return model.schema


=======
>>>>>>> 229ecdf6
@router.delete(
    "/callbacks",
    tags=["Callbacks"],
    status_code=204,
    responses={404: {"model": schemas.APIError}},
    callbacks=callback_router.routes
)
@versioning.versions(minimal=1)
async def delete_existing_callback(
        body: schemas.IdBody,
        local: LocalRequestData = Depends(LocalRequestData)
):
    """
    Delete an existing callback model

    * `404`: if the requested callback ID doesn't exist
    """

    return await helpers.delete_one_of_model(body.id, models.Callback, local, logger=logger)<|MERGE_RESOLUTION|>--- conflicted
+++ resolved
@@ -94,40 +94,6 @@
     return model.schema
 
 
-<<<<<<< HEAD
-@router.put(
-    "/callbacks",
-    tags=["Callbacks"],
-    response_model=schemas.Callback,
-    responses={404: {"model": schemas.APIError}, 409: {"model": schemas.APIError}},
-    callbacks=callback_router.routes
-)
-@versioning.versions(minimal=1)
-async def update_existing_callback(
-        callback: schemas.Callback,
-        local: LocalRequestData = Depends(LocalRequestData)
-):
-    """
-    Update an existing callback model identified by its `id`
-
-    * `404`: if the callback ID doesn't exist
-    * `409`: if the exact same URL is already in use
-    """
-
-    model = await helpers.return_one(callback.id, models.Callback, local.session)
-    if [m for m in local.session.query(models.Callback).filter_by(url=callback.url).all() if m.id != model.id]:
-        raise Conflict(f"Callback URL {callback.url} already in use.", detail=str(callback))
-
-    model.url = callback.url
-    model.application_id = callback.application_id
-    model.shared_secret = callback.shared_secret
-    local.session.add(model)
-    local.session.commit()
-    return model.schema
-
-
-=======
->>>>>>> 229ecdf6
 @router.delete(
     "/callbacks",
     tags=["Callbacks"],
