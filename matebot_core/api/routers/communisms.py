--- conflicted
+++ resolved
@@ -21,7 +21,6 @@
 logger = logging.getLogger(__name__)
 
 
-<<<<<<< HEAD
 async def _update_participation(
         communism: models.Communism,
         user: models.User,
@@ -64,35 +63,6 @@
         {"id": communism.id, "participants": sum([p.quantity for p in communism.participants])}
     )
     return communism.schema
-=======
-def _compress_participants(participants: List[schemas.CommunismUserBinding]) -> List[schemas.CommunismUserBinding]:
-    compressed = {}
-    for binding in participants:
-        if binding.user_id not in compressed:
-            compressed[binding.user_id] = 0
-        compressed[binding.user_id] += binding.quantity
-    return [schemas.CommunismUserBinding(user_id=k, quantity=v) for k, v in compressed.items()]
-
-
-async def _check_participants(participants: List[schemas.CommunismUserBinding], local: LocalRequestData):
-    def restrict_community_user(special_flag: bool):
-        if special_flag:
-            raise Conflict("The community user can't participate in communisms.")
-
-    invalid_participant_entries = [
-        (k, v) for k, v in {
-            p.user_id: await helpers.return_one(p.user_id, models.User, local.session)
-            for p in participants
-        }.items()
-        if not v.active or (v.external and v.voucher_user is None) or restrict_community_user(v.special)
-    ]
-    if invalid_participant_entries:
-        raise BadRequest(
-            f"Disabled users or externals without voucher can't participate in communisms. "
-            f"{len(invalid_participant_entries)} proposed participants are disabled or external.",
-            detail=str(invalid_participant_entries)
-        )
->>>>>>> a68fa2e4
 
 
 @router.get("/communisms", tags=["Communisms"], response_model=List[schemas.Communism])
@@ -148,16 +118,10 @@
     """
     Create a new communism based on the specified data
 
-<<<<<<< HEAD
-    * `400`: if the creator is an external user without voucher or has been
-        disabled or if the creator user specification couldn't be resolved
-    * `404`: if the user ID of the creator user or any mentioned participant is unknown
-=======
     * `400`: if the creator or any participant is an external user
         without voucher, if the creator or any participant is disabled,
         if the creator user specification couldn't be resolved or the user
         ID of the creator user or any mentioned participant is unknown
->>>>>>> a68fa2e4
     * `409`: if the community user is part of the list of participants
     """
 
@@ -199,13 +163,8 @@
     """
     Abort an open communism (closing it without performing transactions)
 
-<<<<<<< HEAD
-    * `400`: if the communism is already closed or if the
-        issuer is not permitted to perform the operation
-    * `404`: if the communism ID is unknown
-=======
-    * `400`: if the communism is already closed or the communism ID is unknown
->>>>>>> a68fa2e4
+    * `400`: if the communism is unknown or already closed or
+        if the issuer is not permitted to perform the operation
     """
 
     model = await helpers.return_one(body.id, models.Communism, local.session)
@@ -243,13 +202,8 @@
     """
     Close an open communism (closing it with performing transactions)
 
-<<<<<<< HEAD
-    * `400`: if the communism is already closed or if the
-        issuer is not permitted to perform the operation
-    * `404`: if the communism ID is unknown
-=======
-    * `400`: if the communism is already closed or the communism ID is unknown
->>>>>>> a68fa2e4
+    * `400`: if the communism is unknown or already closed or
+        if the issuer is not permitted to perform the operation
     """
 
     model = await helpers.return_one(body.id, models.Communism, local.session)
@@ -291,11 +245,7 @@
     "/communisms/increaseParticipation",
     tags=["Communisms"],
     response_model=schemas.Communism,
-<<<<<<< HEAD
-    responses={k: {"model": schemas.APIError} for k in (400, 404, 409)}
-=======
     responses={k: {"model": schemas.APIError} for k in (400, 409)}
->>>>>>> a68fa2e4
 )
 @versioning.versions(1)
 async def increase_participation_in_open_communism(
@@ -305,17 +255,10 @@
     """
     Increase the participation of a single user by 1 for an open communism
 
-<<<<<<< HEAD
-    * `400`: if the communism is already closed or if the mentioned user
-        is an external user without voucher or a disabled user
-    * `404`: if the communism ID or the user ID of any mentioned participant is unknown
-    * `409`: if the community user is the user selected for participation
-=======
     * `400`: if the communism is already closed, if any participant
         is an external user without voucher or a disabled user or if
-        any of the participant user IDs or the communism ID is unknown
-    * `409`: if the community user is part of the participants
->>>>>>> a68fa2e4
+        any of the participant user specs or the communism ID is unknown
+    * `409`: if the community user is the user selected for participation
     """
 
     return await _update_participation(
@@ -340,10 +283,10 @@
     """
     Decrease the participation of a single user by 1 for an open communism
 
-    * `400`: if the communism is already closed or if any participant
+    * `400`: if the communism is already closed, if any participant
         is an external user without voucher or a disabled user or if
+        any of the participant user specs or the communism ID is unknown or
         there was an attempt to leave a communism without prior participation
-    * `404`: if the communism ID or the user ID of any mentioned participant is unknown
     * `409`: if the community user is the user selected for participation
     """
 
