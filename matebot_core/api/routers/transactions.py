"""
MateBot router module for /transactions requests
"""

import logging
from typing import List, Optional, Union

import pydantic
from fastapi import Depends

from ._router import router
from ..base import APIException, BadRequest, Conflict, NotFound
from ..dependency import LocalRequestData
from .. import helpers, versioning
from ...persistence import models
from ...misc.transactions import create_transaction
from ... import schemas


logger = logging.getLogger(__name__)


@router.get("/transactions", tags=["Transactions"], response_model=List[schemas.Transaction])
@versioning.versions(minimal=1)
async def search_for_transactions(
        id: Optional[pydantic.NonNegativeInt] = None,  # noqa
        sender_id: Optional[pydantic.NonNegativeInt] = None,
        receiver_id: Optional[pydantic.NonNegativeInt] = None,
        member_id: Optional[pydantic.NonNegativeInt] = None,
        amount: Optional[pydantic.NonNegativeInt] = None,
        reason: Optional[pydantic.constr(max_length=255)] = None,
        has_multi_transaction: Optional[bool] = None,
        multi_transaction_id: Optional[pydantic.NonNegativeInt] = None,
        local: LocalRequestData = Depends(LocalRequestData)
):
    """
    Return all transactions that fulfill *all* constraints given as query parameters
    """

    def extended_filter(transaction: models.Transaction) -> bool:
        if member_id is not None and member_id not in (transaction.sender_id, transaction.receiver_id):
            return False
        if has_multi_transaction is not None and (transaction.multi_transaction_id is None) == has_multi_transaction:
            return False
        if multi_transaction_id is not None and transaction.multi_transaction_id != multi_transaction_id:
            return False
        return True

    return helpers.search_models(
        models.Transaction,
        local,
        specialized_item_filter=extended_filter,
        id=id,
        sender_id=sender_id,
        receiver_id=receiver_id,
        amount=amount,
        reason=reason
    )


@router.post(
    "/transactions/send",
    tags=["Transactions"],
    status_code=201,
    response_model=schemas.Transaction,
    responses={k: {"model": schemas.APIError} for k in (400, 404, 409)}
)
@versioning.versions(minimal=1)
async def send_money_between_two_users(
        transaction: schemas.TransactionCreation,
        local: LocalRequestData = Depends(LocalRequestData)
):
    """
    Make a new ordinary one-to-one transaction between two users

    Note that transactions can't be edited after being sent to this
    endpoint by design, so take care doing that. The frontend application
    might want to request explicit user approval ahead of time.

    * `400`: if the transaction is not allowed for various reasons,
        e.g. sender equals receiver, either of those users
        is disabled or is external but has no active voucher or if
        the sender's or receiver's user specification couldn't be resolved
    * `404`: if the sender or receiver user IDs are unknown
    * `409`: if the sender is the community user
    """

<<<<<<< HEAD
    if isinstance(transaction, schemas.Consumption):
        consumption = transaction
        community = local.session.query(models.User).filter_by(special=True).first()
        if community is None:
            raise Conflict("No community user found. Please make sure to setup the DB correctly.")

        user = await helpers.resolve_user_spec(consumption.user, local)
        if user.special:
            raise Conflict("The special community user can't consume goods.", str(user.schema))
        if not user.active:
            raise BadRequest(f"The disabled user {user.nameusername!r} can't consume goods.", str(user.schema))
        if user.external and user.voucher_id is None:
            raise BadRequest("You can't consume any goods, since you are an external user without voucher.")

        consumables = [c for c in local.config.consumables if c.name == consumption.consumable]
        if len(consumables) == 0:
            raise NotFound(f"Consumable {consumption.consumable}")
        consumable = consumables[0]
        reason = f"consume: {consumption.amount}x {consumable.name}"
        total = consumable.price * consumption.amount
        return create_transaction(user, community, total, reason, local.session, logger).schema

    elif not isinstance(transaction, schemas.TransactionCreation):
        raise APIException(status_code=500, detail="Invalid input data validation", repeat=False)

=======
>>>>>>> 229ecdf6
    sender = await helpers.resolve_user_spec(transaction.sender, local)
    receiver = await helpers.resolve_user_spec(transaction.receiver, local)
    amount = transaction.amount
    reason = transaction.reason

    if sender.id == receiver.id:
        raise BadRequest("You can't send money to yourself.", str(transaction))
    if not sender.active:
        raise BadRequest(f"Disabled user {sender.username!r} can't make transactions", str(sender))
    if not receiver.active:
        raise BadRequest(f"Disabled user {receiver.username!r} can't get transactions", str(receiver))
    if sender.special:
        raise Conflict("The community mustn't send money to other users directly; use refunds instead!", str(sender))
    if sender.external and sender.voucher_id is None:
        raise BadRequest("You can't send money to others, since you are an external user without voucher.", str(sender))
    if receiver.external and receiver.voucher_id is None:
        raise BadRequest(
            f"You can't send money to {receiver.username}, since nobody vouches for {receiver.username}.",
            str(receiver)
        )

<<<<<<< HEAD
    return create_transaction(sender, receiver, amount, reason, local.session, logger).schema
=======
    return create_transaction(sender, receiver, amount, reason, local.session, logger, local.tasks).schema


@router.post(
    "/transactions/consume",
    tags=["Transactions"],
    status_code=201,
    response_model=schemas.Transaction,
    responses={k: {"model": schemas.APIError} for k in (400, 404, 409)}
)
@versioning.versions(minimal=1)
async def send_money_between_two_users(
        consumption: schemas.Consumption,
        local: LocalRequestData = Depends(LocalRequestData)
):
    """
    Make a new consumption (user-to-community transaction)

    Note that transactions can't be edited after being sent to this
    endpoint by design, so take care doing that. The frontend application
    might want to request explicit user approval ahead of time.

    * `400`: if the consuming user is disabled or has no rights
        to consume goods (being an external user without voucher)
        or if its user specification couldn't be resolved
    * `404`: if the sender user or consumable isn't found
    * `409`: if the consuming user is the community itself or if no community
        user was found at all (meaning the DB wasn't set up properly)
    """

    community = local.session.query(models.User).filter_by(special=True).first()
    if community is None:
        raise Conflict("No community user found. Please make sure to setup the DB correctly.")

    user = await helpers.resolve_user_spec(consumption.user, local)
    if user.special:
        raise Conflict("The special community user can't consume goods.", str(user.schema))
    if not user.active:
        raise BadRequest(f"The disabled user {user.username!r} can't consume goods.", str(user.schema))
    if user.external and user.voucher_id is None:
        raise BadRequest("You can't consume any goods, since you are an external user without voucher.")

    consumables = [c for c in local.config.consumables if c.name == consumption.consumable]
    if len(consumables) == 0:
        raise NotFound(f"Consumable {consumption.consumable}")
    consumable = consumables[0]
    reason = f"consume: {consumption.amount}x {consumable.name}"
    total = consumable.price * consumption.amount
    return create_transaction(user, community, total, reason, local.session, logger, local.tasks).schema
>>>>>>> 229ecdf6
<|MERGE_RESOLUTION|>--- conflicted
+++ resolved
@@ -3,13 +3,13 @@
 """
 
 import logging
-from typing import List, Optional, Union
+from typing import List, Optional
 
 import pydantic
 from fastapi import Depends
 
 from ._router import router
-from ..base import APIException, BadRequest, Conflict, NotFound
+from ..base import BadRequest, Conflict, NotFound
 from ..dependency import LocalRequestData
 from .. import helpers, versioning
 from ...persistence import models
@@ -85,34 +85,6 @@
     * `409`: if the sender is the community user
     """
 
-<<<<<<< HEAD
-    if isinstance(transaction, schemas.Consumption):
-        consumption = transaction
-        community = local.session.query(models.User).filter_by(special=True).first()
-        if community is None:
-            raise Conflict("No community user found. Please make sure to setup the DB correctly.")
-
-        user = await helpers.resolve_user_spec(consumption.user, local)
-        if user.special:
-            raise Conflict("The special community user can't consume goods.", str(user.schema))
-        if not user.active:
-            raise BadRequest(f"The disabled user {user.nameusername!r} can't consume goods.", str(user.schema))
-        if user.external and user.voucher_id is None:
-            raise BadRequest("You can't consume any goods, since you are an external user without voucher.")
-
-        consumables = [c for c in local.config.consumables if c.name == consumption.consumable]
-        if len(consumables) == 0:
-            raise NotFound(f"Consumable {consumption.consumable}")
-        consumable = consumables[0]
-        reason = f"consume: {consumption.amount}x {consumable.name}"
-        total = consumable.price * consumption.amount
-        return create_transaction(user, community, total, reason, local.session, logger).schema
-
-    elif not isinstance(transaction, schemas.TransactionCreation):
-        raise APIException(status_code=500, detail="Invalid input data validation", repeat=False)
-
-=======
->>>>>>> 229ecdf6
     sender = await helpers.resolve_user_spec(transaction.sender, local)
     receiver = await helpers.resolve_user_spec(transaction.receiver, local)
     amount = transaction.amount
@@ -134,10 +106,7 @@
             str(receiver)
         )
 
-<<<<<<< HEAD
     return create_transaction(sender, receiver, amount, reason, local.session, logger).schema
-=======
-    return create_transaction(sender, receiver, amount, reason, local.session, logger, local.tasks).schema
 
 
 @router.post(
@@ -148,7 +117,7 @@
     responses={k: {"model": schemas.APIError} for k in (400, 404, 409)}
 )
 @versioning.versions(minimal=1)
-async def send_money_between_two_users(
+async def consume_consumables_by_sending_money_to_the_community(
         consumption: schemas.Consumption,
         local: LocalRequestData = Depends(LocalRequestData)
 ):
@@ -185,5 +154,4 @@
     consumable = consumables[0]
     reason = f"consume: {consumption.amount}x {consumable.name}"
     total = consumable.price * consumption.amount
-    return create_transaction(user, community, total, reason, local.session, logger, local.tasks).schema
->>>>>>> 229ecdf6
+    return create_transaction(user, community, total, reason, local.session, logger).schema