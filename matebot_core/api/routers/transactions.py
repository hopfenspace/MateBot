"""
MateBot router module for /transactions requests
"""

import logging
from typing import List

import pydantic
from fastapi import APIRouter, Depends

from ..base import APIException, Conflict, NotFound
from ..dependency import LocalRequestData
from .. import helpers, versioning
from ...persistence import models
from ... import schemas


logger = logging.getLogger(__name__)

router = APIRouter(
    prefix="/transactions",
    tags=["Transactions"]
)


async def _make_transaction(
        sender: models.User,
        receiver: models.User,
        amount: int,
        reason: str,
        local: LocalRequestData,
        more_models: List[models.Base] = None
) -> pydantic.BaseModel:
    if more_models is None:
        more_models = []
    if not isinstance(more_models, list):
        raise TypeError

    logger.info(
        f"Incoming transaction from {sender} to {receiver} about {amount} for {reason!r}."
    )

    model = models.Transaction(
        sender_id=sender.id,
        receiver_id=receiver.id,
        amount=amount,
        reason=reason
    )
    sender.balance -= amount
    receiver.balance += amount
    return await helpers.create_new_of_model(
        model,
        local,
        logger,
        more_models=more_models.extend([sender, receiver])
    )


@router.get(
    "",
    response_model=List[schemas.Transaction]
)
@versioning.versions(minimal=1)
async def get_all_transactions(local: LocalRequestData = Depends(LocalRequestData)):
    """
    Return a list of all transactions in the system.
    """

    return await helpers.get_all_of_model(models.Transaction, local)


@router.post(
    "",
    status_code=201,
    response_model=schemas.Transaction,
    responses={404: {"model": schemas.APIError}, 409: {"model": schemas.APIError}}
)
@versioning.versions(minimal=1)
async def make_a_new_transaction(
        transaction: schemas.TransactionCreation,
        local: LocalRequestData = Depends(LocalRequestData)
):
    """
    Make a new transaction using the specified data and return it.

    Note that transactions can't be edited after being sent to this
    endpoint by design, so take care doing that. The frontend application
    might want to request explicit user approval ahead of time.

    A 404 error will be returned if the sender or receiver users can't be
    determined. A 409 error will be returned if any supplied aliases are not
    accurate (e.g. outdated), or when the sender equals the receiver.
    """

    def _get_user(data, target: str) -> models.User:
        if isinstance(data, schemas.Alias):
            alias = local.session.get(models.UserAlias, data.id)
            if alias is None:
                raise NotFound(f"Alias ID {data.id!r}")
            if alias.schema != transaction.sender:
                raise Conflict(
                    "Invalid state of the user alias. Query the aliases to update.",
                    f"Expected: {alias.schema!r}; actual: {transaction.sender!r}"
                )
            user_id = alias.user_id
        elif isinstance(data, int):
            user_id = data
        else:
            raise TypeError(f"Unexpected type {type(data)} for {data!r}")

        user = local.session.get(models.User, user_id)
        if user is None:
            raise NotFound(f"User ID {user_id} as {target}")
        return user

    sender = _get_user(transaction.sender, "sender")
    receiver = _get_user(transaction.receiver, "receiver")

    return await _make_transaction(sender, receiver, transaction.amount, transaction.reason, local)


@router.get(
    "/{transaction_id}",
    response_model=schemas.Transaction,
    responses={404: {"model": schemas.APIError}}
)
@versioning.versions(1)
async def get_transaction_by_id(
        transaction_id: pydantic.NonNegativeInt,
        local: LocalRequestData = Depends(LocalRequestData)
):
    """
    Return details about a specific transaction identified by its transaction ID.

    A 404 error will be returned if the `transaction_id` is unknown.
    """

    return await helpers.get_one_of_model(transaction_id, models.Transaction, local)


@router.get(
    "/sender/{user_id}",
    response_model=List[schemas.Transaction],
    responses={404: {"model": schemas.APIError}}
)
<<<<<<< HEAD
async def get_all_transactions_of_sender(
        user_id: pydantic.NonNegativeInt,
        local: LocalRequestData = Depends(LocalRequestData)
):
=======
@versioning.versions(1)
async def get_all_transactions_of_user(user_id: pydantic.NonNegativeInt):
>>>>>>> 76fd45d9
    """
    Return a list of all transactions sent by a specific user identified by its user ID.

    A 404 error will be returned if the user ID is unknown.
    """

    user = await helpers.return_one(user_id, models.User, local.session)
    return await helpers.get_all_of_model(models.Transaction, local, sender=user)


@router.get(
    "/receiver/{user_id}",
    response_model=List[schemas.Transaction],
    responses={404: {"model": schemas.APIError}}
)
async def get_all_transactions_of_receiver(
        user_id: pydantic.NonNegativeInt,
        local: LocalRequestData = Depends(LocalRequestData)
):
    """
    Return a list of all transactions received by a specific user identified by its user ID.

    A 404 error will be returned if the user ID is unknown.
    """

    user = await helpers.return_one(user_id, models.User, local.session)
    return await helpers.get_all_of_model(models.Transaction, local, receiver=user)


@router.post(
    "/consume",
    status_code=201,
    response_model=schemas.Transaction,
    responses={
        400: {"model": schemas.APIError},
        404: {"model": schemas.APIError},
        409: {"model": schemas.APIError}
    }
)
@versioning.versions(1)
async def consume_goods(
        consumption: schemas.Consumption,
        local: LocalRequestData = Depends(LocalRequestData)
):
    """
    Let a user consume goods (in stock) which will be paid to the community.

    Note that transactions can't be edited after being sent to this
    endpoint by design, so take care doing that. The frontend application
    might want to request explicit user approval ahead of time.

    Using `adjust_stock=true` will be ignored when `respect_stock` is `false`.
    Note that its the client's duty to select the appropriate response to
    the successful consumption, since one consumable type may have any number
    of consumable messages which may be used as a reply template to the user.

    A 400 error will be returned when the specified user who should consume
    the good is the special community user. A 404 error will be returned
    if the sender user or consumable isn't found. A 409 error will be returned
    when the good is out of stock (this is already the case when there's
    not enough available to fit the needs, e.g. requesting four items
    where only two items are in stock would lead to such an error).
    """

    user = await helpers.return_one(consumption.user, models.User, local.session)
    consumable: models.Consumable = await helpers.return_one(
        consumption.consumable_id,
        models.Consumable,
        local.session
    )

    if user.special:
        raise APIException(
            status_code=400,
            message="The special community user can't consume goods.",
            detail=str(user.schema)
        )

    wastage = 0
    if consumption.respect_stock:
        if consumable.stock < consumption.amount:
            raise Conflict(
                f"Not enough {consumable.name} in stock to consume the goods.",
                f"requested={consumption.amount}, stock={consumable.stock}",
                repeat=True
            )
        if consumption.adjust_stock:
            wastage = consumption.amount

    community = await helpers.return_unique(models.User, local.session, special=True)

    reason = f"consume: {consumption.amount}x {consumable.name}"
    total = consumable.price * consumption.amount
    consumable.stock -= wastage
    return _make_transaction(user, community, total, reason, local, [consumable])<|MERGE_RESOLUTION|>--- conflicted
+++ resolved
@@ -143,15 +143,11 @@
     response_model=List[schemas.Transaction],
     responses={404: {"model": schemas.APIError}}
 )
-<<<<<<< HEAD
+@versioning.versions(1)
 async def get_all_transactions_of_sender(
         user_id: pydantic.NonNegativeInt,
         local: LocalRequestData = Depends(LocalRequestData)
 ):
-=======
-@versioning.versions(1)
-async def get_all_transactions_of_user(user_id: pydantic.NonNegativeInt):
->>>>>>> 76fd45d9
     """
     Return a list of all transactions sent by a specific user identified by its user ID.
 
@@ -167,6 +163,7 @@
     response_model=List[schemas.Transaction],
     responses={404: {"model": schemas.APIError}}
 )
+@versioning.versions(1)
 async def get_all_transactions_of_receiver(
         user_id: pydantic.NonNegativeInt,
         local: LocalRequestData = Depends(LocalRequestData)
