--- conflicted
+++ resolved
@@ -8,15 +8,9 @@
 from fastapi import APIRouter, Depends
 from fastapi.security import OAuth2PasswordRequestFormStrict
 
-<<<<<<< HEAD
 from ..base import APIException
 from ..dependency import LocalRequestData, MinimalRequestData
 from .. import auth, versioning
-from ...persistence import models
-=======
-from ..dependency import LocalRequestData
-from .. import versioning
->>>>>>> 06748cbd
 from ...schemas import config
 from ... import schemas, __version__
 
@@ -69,44 +63,7 @@
     )
 
 
-<<<<<<< HEAD
-@router.get("/updates", response_model=schemas.Updates)
-@versioning.versions(1)
-async def get_updates(local: LocalRequestData = Depends(LocalRequestData)):
-    """
-    Return a collection of the current ETags of all important model collections.
-
-    This operation can be used to determine whether any of the available models
-    has changed in them meantime. This allows user agents to implement polling.
-    Of course, user-agent caching is required for that. An alternative way to
-    stay informed about updates are HTTP callbacks, which will be introduced later.
-    """
-
-    def _get(model: Type[models.Base]) -> uuid.UUID:
-        all_objects = [obj.schema for obj in local.session.query(model).all()]
-        return uuid.UUID(local.entity.make_etag(all_objects, model.__name__))
-
-    return schemas.Updates(
-        aliases=_get(models.UserAlias),
-        applications=_get(models.Application),
-        ballots=_get(models.Ballot),
-        communisms=_get(models.Communism),
-        consumables=_get(models.Consumable),
-        refunds=_get(models.Refund),
-        transactions=_get(models.Transaction),
-        users=_get(models.User),
-        votes=_get(models.Vote),
-        timestamp=datetime.datetime.now().timestamp()
-    )
-
-
 @router.get("/settings", response_model=config.GeneralConfig)
-=======
-@router.get(
-    "/settings",
-    response_model=config.GeneralConfig
-)
->>>>>>> 06748cbd
 @versioning.versions(minimal=1)
 async def get_settings(local: LocalRequestData = Depends(LocalRequestData)):
     """
