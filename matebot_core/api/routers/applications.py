"""
MateBot router module for /applications requests
"""

import logging
import secrets
from typing import List

from fastapi import APIRouter, Depends

from ..dependency import LocalRequestData
from .. import auth, helpers, versioning
from ...persistence import models
from ... import schemas


logger = logging.getLogger(__name__)

router = APIRouter(
    prefix="/applications",
    tags=["Applications"]
)


@router.get(
    "",
    response_model=List[schemas.Application]
)
@versioning.versions(minimal=1)
async def get_all_applications(local: LocalRequestData = Depends(LocalRequestData)):
    """
    Return a list of all known applications.
    """

    return await helpers.get_all_of_model(models.Application, local)


@router.post(
    "",
    status_code=201,
    response_model=schemas.Application,
    responses={409: {"model": schemas.APIError}}
)
@versioning.versions(minimal=1)
async def add_new_application(
        application: schemas.ApplicationCreation,
        local: LocalRequestData = Depends(LocalRequestData)
):
    """
    Add a new "empty" application and create a new ID for it.

    This will also create a new alias for the community user,
    taking the `community_user_name` as the app's user ID. This
    special user will be used to e.g. pay refunds to individual users.

    A 409 error will be returned if the application name is already taken.
    """

    community = await helpers.return_unique(models.User, local.session, special=True)
    await helpers.expect_none(models.Application, local.session, name=application.name)
<<<<<<< HEAD
    user = await helpers.return_one(application.community_user.user_id, models.User, local.session)
    salt = secrets.token_urlsafe(16)
    passwd = models.Password(salt=salt, passwd=auth.hash_password(application.password, salt))
    app = models.Application(name=application.name, password=passwd)
=======
    app = models.Application(name=application.name)
>>>>>>> 06748cbd
    alias = models.UserAlias(
        user_id=community.id,
        app_user_id=application.community_user_name,
        app=app
    )

    def hook(*_):
        app.community_user_alias = alias
        local.session.add(app)
        local.session.commit()

    return await helpers.create_new_of_model(
        app,
        local,
        logger,
        more_models=[alias],
        hook_func=hook
    )


@router.get(
    "/{application_id}",
    response_model=schemas.Application,
    responses={404: {"model": schemas.APIError}}
)
@versioning.versions(1)
async def get_application_by_id(
        application_id: int,
        local: LocalRequestData = Depends(LocalRequestData)
):
    """
    Return the application model specified by its application ID.

    A 404 error will be returned in case the ID is not found.
    """

    return await helpers.get_one_of_model(application_id, models.Application, local)<|MERGE_RESOLUTION|>--- conflicted
+++ resolved
@@ -58,14 +58,10 @@
 
     community = await helpers.return_unique(models.User, local.session, special=True)
     await helpers.expect_none(models.Application, local.session, name=application.name)
-<<<<<<< HEAD
-    user = await helpers.return_one(application.community_user.user_id, models.User, local.session)
     salt = secrets.token_urlsafe(16)
     passwd = models.Password(salt=salt, passwd=auth.hash_password(application.password, salt))
     app = models.Application(name=application.name, password=passwd)
-=======
-    app = models.Application(name=application.name)
->>>>>>> 06748cbd
+
     alias = models.UserAlias(
         user_id=community.id,
         app_user_id=application.community_user_name,
