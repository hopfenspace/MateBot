"""
MateBot router module for /users requests
"""

import logging
from typing import List, Optional

import pydantic
from fastapi import Depends

from ._router import router
from ..base import BadRequest, Conflict
from ..dependency import LocalRequestData
from .. import helpers, versioning
from ...misc import transactions
from ...misc.notifier import Callback
from ...persistence import models
from ... import schemas


logger = logging.getLogger(__name__)


@router.get("/users", tags=["Users"], response_model=List[schemas.User])
@versioning.versions(1)
async def search_for_users(
        id: Optional[pydantic.NonNegativeInt] = None,  # noqa
        community: Optional[bool] = None,
        permission: Optional[bool] = None,
        active: Optional[bool] = None,
        external: Optional[bool] = None,
        voucher_id: Optional[pydantic.NonNegativeInt] = None,
        alias_id: Optional[pydantic.NonNegativeInt] = None,
        alias_username: Optional[pydantic.constr(max_length=255)] = None,
        alias_confirmed: Optional[bool] = None,
        alias_application_id: Optional[pydantic.NonNegativeInt] = None,
        local: LocalRequestData = Depends(LocalRequestData)
):
    """
    Return all users that fulfill *all* constraints given as query parameters

    Query parameters prefixed with `user_` are treated as direct filters on
    the user model. Query parameters prefixed with `alias_` are treated as
    filters for users that have an alias fulfilling the given parameters. If
    a user model has no aliases at all, it will be filtered out if at least
    one `alias_` query parameter has been set. If no query parameters are
    given, this endpoint will just return all currently known user models.
    """

    def extended_filter(user: models.User) -> bool:
        if community is not None and not community and user.special:
            return False
        if not (alias_id is None or alias_id in [a.id for a in user.aliases]):
            return False
        for a in user.aliases:
            if alias_username is not None and a.username != alias_username:
                continue
            if alias_confirmed is not None and a.confirmed != alias_confirmed:
                continue
            if alias_application_id is not None and a.application_id != alias_application_id:
                continue
            return True
        return not user.aliases and [alias_username, alias_confirmed, alias_application_id] == [None] * 3

    return helpers.search_models(
        models.User,
        local,
        specialized_item_filter=extended_filter,
        id=id,
        special=community or None,
        permission=permission,
        active=active,
        external=external,
        voucher_id=voucher_id
    )


@router.post(
    "/users",
    tags=["Users"],
    status_code=201,
    response_model=schemas.User
)
@versioning.versions(minimal=1)
async def create_new_user(
        user_creation: schemas.UserCreation,
        local: LocalRequestData = Depends(LocalRequestData)
):
    """
    Create a new "empty" user account with zero balance
    """

    model = models.User(
        name=user_creation.name,
        balance=0,
        permission=False,
        active=True,
        external=True,
        voucher_id=None
    )
    local.session.add(model)
    local.session.commit()
    return model.schema


@router.post(
    "/users/setFlags",
    tags=["Users"],
    response_model=schemas.User,
    responses={k: {"model": schemas.APIError} for k in (400, 409)}
)
@versioning.versions(minimal=1)
async def set_flags_of_user(
        change: schemas.UserFlagsChangeRequest,
        local: LocalRequestData = Depends(LocalRequestData)
):
    """
    Set & unset the flags of an existing user

    * `400`: if the user specification couldn't be resolved
    * `409`: if an inactive user was changed or if both
        `external=true` and `permission=true` were set
    """

    model = await helpers.resolve_user_spec(change.user, local)

    if not model.active:
        raise Conflict("This user account is disabled and can't be updated.")
    if change.external and change.permission:
        raise Conflict("An external user can't get extended permissions.")

    if change.external is not None:
        model.external = change.external
    if change.permission is not None:
        model.permission = change.permission
    local.session.add(model)
    local.session.commit()
    return model.schema


@router.post(
<<<<<<< HEAD
    "/users/setName",
    tags=["Users"],
    response_model=schemas.User,
    responses={k: {"model": schemas.APIError} for k in (404, 409)}
)
@versioning.versions(minimal=1)
async def set_name_of_user(
        change: schemas.UsernameChangeRequest,
        local: LocalRequestData = Depends(LocalRequestData)
):
    """
    Set (or unset) the username of an existing user

    * `404`: if the user ID is not known
    * `409`: if an inactive user was changed
    """

    model = await helpers.return_one(change.user_id, models.User, local.session)

    if not model.active:
        raise Conflict(f"User {model.id} is disabled and can't be updated.", str(model))

    model.name = change.username
    local.session.add(model)
    local.session.commit()
    return model.schema


@router.post(
=======
>>>>>>> a68fa2e4
    "/users/setVoucher",
    tags=["Users"],
    response_model=schemas.VoucherUpdateResponse,
    responses={k: {"model": schemas.APIError} for k in (400, 409)}
)
@versioning.versions(1)
async def set_voucher_of_user(
        update: schemas.VoucherUpdateRequest,
        local: LocalRequestData = Depends(LocalRequestData)
):
    """
    Set (or unset) the voucher of a particular debtor user

    This endpoint will adjust the balance of the debtor user accordingly by creating
    a new transaction, if the voucher has been changed to None (= unset).

    * `400`: if changing the voucher is not possible for various reasons
        (e.g. someone already vouches for the particular user) or if
        the debtor or voucher user specifications couldn't be resolved
    * `409`: if the community user was used in the query
    """

    debtor = await helpers.resolve_user_spec(update.debtor, local)
    voucher = update.voucher and await helpers.resolve_user_spec(update.voucher, local)

    if debtor.special:
        raise BadRequest("Nobody can vouch for the community user.")
    if voucher and voucher.special:
        raise Conflict("The community user can't vouch for anyone.")

    if debtor.voucher_user is not None and voucher and debtor.voucher_user != voucher:
        raise BadRequest("This user already has a voucher, you can't vouch for it.")

    if debtor == voucher:
        raise BadRequest("You can't vouch for yourself.")
    if not debtor.external:
<<<<<<< HEAD
        raise BadRequest(f"You can't vouch for {debtor.name}, since it's an internal user.", str(debtor))
=======
        raise BadRequest("You can't vouch for this user, since it's an internal user.")
>>>>>>> a68fa2e4

    transaction = None
    if debtor.voucher_user is not None and voucher is None:
        if debtor.balance > 0:
            transaction = transactions.create_transaction(
                debtor,
                debtor.voucher_user,
                abs(debtor.balance),
                "vouch: stopping vouching",
                local.session,
                logger
            )
        elif debtor.balance < 0:
            transaction = transactions.create_transaction(
                debtor.voucher_user,
                debtor,
                abs(debtor.balance),
                "vouch: stopping vouching",
                local.session,
                logger
            )

    debtor.voucher_user = voucher
    local.session.add(debtor)
    local.session.commit()
    Callback.push(
        schemas.EventType.VOUCHER_UPDATED,
        {"id": debtor.id, "voucher": voucher and voucher.id, "transaction": transaction and transaction.id}
    )
    return schemas.VoucherUpdateResponse(
        debtor=debtor.schema,
        voucher=voucher.schema,
        transaction=transaction and transaction.schema
    )


@router.post(
    "/users/delete",
    tags=["Users"],
    response_model=schemas.User,
    responses={k: {"model": schemas.APIError} for k in (400, 409)}
)
@versioning.versions(1)
async def softly_delete_user_permanently(
        body: schemas.IssuerIdBody,
        local: LocalRequestData = Depends(LocalRequestData)
):
    """
    Disable a user account, without the possibility to effectively re-enable it (= deletion)

    This operation will delete the user aliases, but no user history or
    transactions. If the user account has any positive balance left, it will be
    moved to the community. Users with negative balance can't be deleted.

    * `400`: if the given user actively vouches for someone else,
        has a negative balance, has created / participates in any
        open communisms or refund requests or is already disabled
<<<<<<< HEAD
        or if the issuer is not permitted to perform the operation
    * `404`: if the user ID is not found
=======
        or if the user ID wasn't found
>>>>>>> a68fa2e4
    * `409`: if the community user was given
    """

    model = await helpers.return_one(body.id, models.User, local.session)
    issuer = await helpers.resolve_user_spec(body.issuer, local)

    if not model.active:
        raise BadRequest("This user account is already disabled.")
    if model.special:
<<<<<<< HEAD
        raise Conflict("The community user can't be disabled.", str(model))
    if model.id != issuer.id:
        raise BadRequest("A user can only disable itself, not somebody else.", detail=str(issuer))
=======
        raise Conflict("The community user can't be disabled.")
>>>>>>> a68fa2e4

    if local.session.query(models.Communism).filter_by(creator=model, active=True).all():
        raise BadRequest(
            "You have created at least one communism which is still open. "
            "Therefore, your user account can't be deleted."
        )

    for communism in local.session.query(models.Communism).filter_by(active=True).all():
        for participant in communism.participants:
            if participant.user_id == model.id:
                raise BadRequest(
                    "You are currently participating in an open communism. "
                    "Therefore, your user account can't be deleted."
                )

    if local.session.query(models.Refund).filter_by(creator=model, active=True).all():
        raise BadRequest(
            "You have created at least one refund request which is still open. "
            "Therefore, your user account can't be deleted."
        )

    if not model.external and local.session.query(models.User).filter_by(voucher_user=model, active=True).all():
        raise BadRequest(
            "You are currently vouching for at least one other user. "
            "Therefore, your user account can't be deleted."
        )

    if model.balance < 0:
        info = ""
        if model.voucher_user and model.external:
            info = " You have a voucher who may help you to handle this."
        raise BadRequest(
            f"Your balance is negative. You need a non-negative balance "
            f"before you can delete your user account.{info}"
        )

    if model.balance > 0:
        community = local.session.query(models.User).filter_by(special=True).first()
        if community is None:
            raise RuntimeError("No community user found. Please make sure to setup the DB correctly.")
        transactions.create_transaction(
            model,
            community,
            model.balance,
            f"permanent deletion of user account {model.id}",
            local.session,
            logger
        )

    # Deleting aliases using this helper method is preferred to trigger callbacks correctly
    for alias in model.aliases:
        await helpers.delete_one_of_model(alias.id, models.Alias, local, logger=logger)

    model.aliases = []
    model.active = False
    local.session.add(model)
    local.session.commit()
    Callback.push(schemas.EventType.USER_SOFTLY_DELETED, {"id": model.id})
    return model.schema<|MERGE_RESOLUTION|>--- conflicted
+++ resolved
@@ -91,7 +91,6 @@
     """
 
     model = models.User(
-        name=user_creation.name,
         balance=0,
         permission=False,
         active=True,
@@ -139,38 +138,6 @@
 
 
 @router.post(
-<<<<<<< HEAD
-    "/users/setName",
-    tags=["Users"],
-    response_model=schemas.User,
-    responses={k: {"model": schemas.APIError} for k in (404, 409)}
-)
-@versioning.versions(minimal=1)
-async def set_name_of_user(
-        change: schemas.UsernameChangeRequest,
-        local: LocalRequestData = Depends(LocalRequestData)
-):
-    """
-    Set (or unset) the username of an existing user
-
-    * `404`: if the user ID is not known
-    * `409`: if an inactive user was changed
-    """
-
-    model = await helpers.return_one(change.user_id, models.User, local.session)
-
-    if not model.active:
-        raise Conflict(f"User {model.id} is disabled and can't be updated.", str(model))
-
-    model.name = change.username
-    local.session.add(model)
-    local.session.commit()
-    return model.schema
-
-
-@router.post(
-=======
->>>>>>> a68fa2e4
     "/users/setVoucher",
     tags=["Users"],
     response_model=schemas.VoucherUpdateResponse,
@@ -207,11 +174,7 @@
     if debtor == voucher:
         raise BadRequest("You can't vouch for yourself.")
     if not debtor.external:
-<<<<<<< HEAD
-        raise BadRequest(f"You can't vouch for {debtor.name}, since it's an internal user.", str(debtor))
-=======
         raise BadRequest("You can't vouch for this user, since it's an internal user.")
->>>>>>> a68fa2e4
 
     transaction = None
     if debtor.voucher_user is not None and voucher is None:
@@ -266,16 +229,10 @@
     transactions. If the user account has any positive balance left, it will be
     moved to the community. Users with negative balance can't be deleted.
 
-    * `400`: if the given user actively vouches for someone else,
-        has a negative balance, has created / participates in any
+    * `400`: if the given user wasn't found, actively vouches for someone
+        else, has a negative balance, has created / participates in any
         open communisms or refund requests or is already disabled
-<<<<<<< HEAD
         or if the issuer is not permitted to perform the operation
-    * `404`: if the user ID is not found
-=======
-        or if the user ID wasn't found
->>>>>>> a68fa2e4
-    * `409`: if the community user was given
     """
 
     model = await helpers.return_one(body.id, models.User, local.session)
@@ -284,13 +241,9 @@
     if not model.active:
         raise BadRequest("This user account is already disabled.")
     if model.special:
-<<<<<<< HEAD
-        raise Conflict("The community user can't be disabled.", str(model))
+        raise Conflict("The community user can't be disabled.")
     if model.id != issuer.id:
         raise BadRequest("A user can only disable itself, not somebody else.", detail=str(issuer))
-=======
-        raise Conflict("The community user can't be disabled.")
->>>>>>> a68fa2e4
 
     if local.session.query(models.Communism).filter_by(creator=model, active=True).all():
         raise BadRequest(
