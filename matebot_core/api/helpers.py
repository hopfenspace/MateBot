--- conflicted
+++ resolved
@@ -3,10 +3,9 @@
 """
 
 import sys
-import math
 import asyncio
 import logging
-from typing import Any, Callable, Dict, List, Optional, Tuple, Type
+from typing import Any, Callable, Dict, List, Optional, Type
 
 import pydantic
 import sqlalchemy.exc
@@ -135,144 +134,6 @@
     }[returns]
 
 
-<<<<<<< HEAD
-async def create_transaction(
-        sender: models.User,
-        receiver: models.User,
-        amount: int,
-        reason: str,
-        local: LocalRequestData,
-        logger: logging.Logger,
-        callback: bool = True
-) -> models.Transaction:
-    """
-    Send the specified amount of money from one user to another one
-
-    :param sender: user that sends money (whose balance will be decreased by amount)
-    :param receiver: user that receives money (whose balance will be increased by amount)
-    :param amount: amount of money to be transferred between the two parties
-    :param reason: textual description of the transaction
-    :param local: contextual local data
-    :param logger: logger that should be used for INFO and ERROR messages
-    :param callback: switch to enable/disable triggering callbacks
-    :return: the newly created and committed Transaction object
-    """
-
-    logger = _enforce_logger(logger)
-    logger.info(f"Incoming transaction from {sender} to {receiver} about {amount} for {reason!r}.")
-
-    model = models.Transaction(
-        sender_id=sender.id,
-        receiver_id=receiver.id,
-        amount=amount,
-        reason=reason
-    )
-    sender.balance -= amount
-    receiver.balance += amount
-
-    await _commit(local.session, sender, receiver, model, logger=logger)
-    if callback:
-        local.tasks.add_task(
-            Callback.created,
-            type(model).__name__.lower(),
-            model.id,
-            logger,
-            await return_all(models.Callback, local.session)
-        )
-
-    return model
-
-
-async def create_multi_transaction_by_single(
-        senders: List[models.User],
-        receivers: List[models.User],
-        single_amount: int,
-        reason: str,
-        local: LocalRequestData,
-        logger: logging.Logger,
-        callback: bool = True
-) -> Tuple[models.MultiTransaction, List[models.Transaction]]:
-    """
-
-    """
-
-    logger = _enforce_logger(logger)
-    logger.info(f"Incoming multi-transaction from {senders} to {receivers} with base {single_amount} for {reason!r}.")
-
-    transactions = []
-    multi = models.MultiTransaction(single_amount=single_amount)
-
-    counter = 0
-    for sender in senders:
-        for receiver in receivers:
-            if sender == receiver:
-                logger.debug(f"Skipping equal sender and receiver: {sender}")
-                continue
-
-            sender.balance -= single_amount
-            receiver.balance += single_amount
-            logger.debug(f"Adding transaction from {sender} to {receiver} for {single_amount}...")
-            transactions.append(
-                models.Transaction(
-                    sender=sender,
-                    receiver=receiver,
-                    amount=single_amount,
-                    reason=f"Multi-transaction[{counter}]: {reason}",
-                    multi_transaction=multi.id
-                )
-            )
-            counter += 1
-
-    logger.info(f"Added {counter} transactions of {len(senders) * len(receivers)} combinations")
-
-    local.session.add_all(list(set(senders)))
-    local.session.add_all(list(set(receivers)))
-    local.session.add_all(transactions)
-
-    logger.debug("Committing multi-transaction and all changed states ...")
-    await _commit(local.session, multi, logger=logger)
-    if callback:
-        local.tasks.add_task(
-            Callback.created,
-            type(multi).__name__.lower(),
-            multi.id,
-            logger,
-            await return_all(models.Callback, local.session)
-        )
-
-    logger.info("Completed multi-transaction.")
-
-    return multi, transactions
-
-
-async def create_multi_transaction_by_total(
-        senders: List[models.User],
-        receivers: List[models.User],
-        total_amount: int,
-        reason: str,
-        local: LocalRequestData,
-        logger: logging.Logger,
-        callback: bool = True
-) -> Tuple[models.MultiTransaction, List[models.Transaction]]:
-    """
-    Create a new multi transaction by specifying the estimated total amount.
-    See `create_multi_transaction_by_single` for more details.
-    """
-
-    single_amount = math.ceil(total_amount / (len(senders) * len(receivers)))
-    return await create_multi_transaction_by_single(
-        senders,
-        receivers,
-        single_amount,
-        reason,
-        local,
-        logger,
-        callback
-    )
-
-
-=======
->>>>>>> 4de3cf59
 async def expect_none(model: Type[models.Base], session: sqlalchemy.orm.Session, **kwargs) -> None:
     """
     Expect to find no values in the dataset that match the keyword args for that model
