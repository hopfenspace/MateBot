"""
Combined MateBot core REST API definitions

This API may provide multiple versions of certain endpoints.
Take a look into the different API definitions to see which
functionality they provide. Take a look into the changelogs
for more information about the breaking changes between versions.
"""

import os
import logging.config
from typing import Any, Callable, Dict, Optional, Type, Union

import fastapi.applications
from fastapi.exceptions import RequestValidationError, StarletteHTTPException

try:
    from fastapi.staticfiles import StaticFiles
except ImportError:
    StaticFiles = None

<<<<<<< HEAD
from . import base, notifier
=======
from . import api_v1, base, versioning
>>>>>>> 76fd45d9
from .routers import all_routers
from .. import schemas, __version__
from ..persistence import database
from ..settings import Settings
from .. import __file__ as _package_init_path


DEFAULT_EXCEPTION_HANDLERS = {
    base.APIException: base.APIException.handle,
    RequestValidationError: base.APIException.handle,
    StarletteHTTPException: base.APIException.handle,
    Exception: base.APIException.handle
}

LICENSE_INFO = {
    "name": "GNU General Public License v3",
    "url": "https://www.gnu.org/licenses/gpl-3.0.html"
}


def _make_app(
        title: str,
        version: str,
        description: str,
        license_info: Optional[Dict[str, str]] = None,
        static_directory: Optional[str] = None,
        exception_handlers: Optional[Dict[Exception, Callable]] = None,
        root_redirect: bool = True,
        responses: Optional[Dict[Union[int, str], Dict[str, Any]]] = None,
        api_class: Optional[Type[fastapi.FastAPI]] = None,
        **kwargs
) -> fastapi.FastAPI:
    if api_class is None:
        api_class = fastapi.FastAPI
    app = api_class(
        title=title,
        version=version,
        description=description,
        license_info=license_info or LICENSE_INFO,
        docs_url=None if static_directory else "/docs",
        redoc_url=None if static_directory else "/redoc",
        responses=responses or {422: {"model": schemas.APIError}},
        **kwargs
    )

    handlers = exception_handlers or DEFAULT_EXCEPTION_HANDLERS
    for exc in handlers:
        app.add_exception_handler(exc, handlers[exc])

    if root_redirect:
        @app.get("/", include_in_schema=False)
        async def redirect_root():
            return fastapi.responses.RedirectResponse("./docs")

    if static_directory:
        app.mount("/static", StaticFiles(directory=static_directory), name="static")

        @app.get("/redoc", include_in_schema=False)
        async def get_redoc(request: fastapi.Request):
            root_path = request.scope.get("root_path", "").rstrip("/")
            openapi_url = root_path + app.openapi_url
            return fastapi.applications.get_redoc_html(
                openapi_url=openapi_url,
                title=app.title + " - ReDoc",
                redoc_js_url="/static/redoc.standalone.js",
                redoc_favicon_url="/static/img/favicon.ico",
                with_google_fonts=False
            )

        @app.get("/docs", include_in_schema=False)
        async def get_swagger_ui(request: fastapi.Request):
            root_path = request.scope.get("root_path", "").rstrip("/")
            openapi_url = root_path + app.openapi_url
            oauth2_redirect_url = app.swagger_ui_oauth2_redirect_url
            if oauth2_redirect_url:
                oauth2_redirect_url = root_path + oauth2_redirect_url
            return fastapi.applications.get_swagger_ui_html(
                openapi_url=openapi_url,
                title=app.title + " - Swagger UI",
                oauth2_redirect_url=oauth2_redirect_url,
                swagger_js_url="/static/swagger-ui-bundle.js",
                swagger_css_url="/static/swagger-ui.css",
                swagger_favicon_url="/static/img/favicon.ico"
            )

        if app.swagger_ui_oauth2_redirect_url:
            @app.get(app.swagger_ui_oauth2_redirect_url, include_in_schema=False)
            async def get_swagger_ui_redirect():
                return fastapi.applications.get_swagger_ui_oauth2_redirect_html()

    return app


def create_app(
        settings: Optional[Settings] = None,
        configure_logging: bool = True,
        configure_database: bool = True,
        configure_static_docs: bool = True
) -> fastapi.FastAPI:
    """
    Create a new ``FastAPI`` instance using the specified settings and switches

    This function is conveniently used to allow overwriting the settings
    before launching the application as well as to allow multiple ``FastAPI``
    instances in one program, which in turn makes unit testing much easier.

    :param settings: optional Settings instance (would be created if not present)
    :param configure_logging: switch whether to configure logging
    :param configure_database: switch whether to configure the database
    :param configure_static_docs: switch whether to configure static assets for docs
    :return: new ``FastAPI`` instance
    """

    if settings is None:
        settings = Settings()

    if configure_logging:
        logging.config.dictConfig(settings.logging.dict())
    logger = logging.getLogger(__name__)
    logger.debug("Starting application...")

    if configure_database:
        database.init(settings.database.connection, settings.database.echo)

<<<<<<< HEAD
    app = fastapi.FastAPI(
        title="MateBot core REST API",
        version=__api_version__,
        docs_url=None if static_docs and configure_static_docs else "/docs",
        redoc_url=None if static_docs and configure_static_docs else "/redoc",
        description=__doc__,
        responses={422: {"model": schemas.APIError}},
        on_shutdown=[notifier.Callback.shutdown]
    )

    app.add_exception_handler(base.APIException, base.APIException.handle)
    app.add_exception_handler(RequestValidationError, base.APIException.handle)
    app.add_exception_handler(StarletteHTTPException, base.APIException.handle)
    app.add_exception_handler(Exception, base.APIException.handle)

    for router in all_routers:
        app.include_router(router)

    @app.get("/", include_in_schema=False)
    async def get_root():
        return fastapi.responses.RedirectResponse("/docs")

=======
>>>>>>> 76fd45d9
    static_dirs = [
        static_directory for static_directory in [
            os.path.join(os.path.abspath("."), "static"),
            os.path.join(os.path.split(os.path.abspath(_package_init_path))[0], "static")
        ]
        if os.path.exists(static_directory)
    ]
    if len(static_dirs) > 1:
        logger.warning("More than one static directory found! Though unexpected, it may be fine.")

    static_directory = None
    if configure_static_docs and StaticFiles and len(static_dirs) == 0:
        logger.warning("Configuring static files failed since some resources were not found.")
    elif configure_static_docs and not StaticFiles:
        logger.error("Configuring static files was not possible due to unmet dependencies!")
    else:
        static_directory = static_dirs[0]

    app = _make_app(
        title="MateBot core REST API",
        version=__version__,
        description=__doc__,
        apis={
            1: _make_app(
                title="MateBot core REST API v1",
                version="1.0",
                description=api_v1.__doc__
            ),
        },
        logger=logger,
        license_info=LICENSE_INFO,
        static_directory=static_directory,
        responses={422: {"model": schemas.APIError}},
        api_class=versioning.VersionedFastAPI
    )

    assert isinstance(app, versioning.VersionedFastAPI), "'VersionedFastAPI' instance required"
    for router in all_routers:
        app.add_router(router)

    app.finish()
    return app


class APIWrapper:
    """
    Wrapper class around the FastAPI main object, accessible via the ``app`` property

    There should be only one global instance of this object, which should only
    export its functionality to hold the ``app`` property. This wrapper can be
    used to allow easy command-line usage via ``uvicorn`` calls. Example:

    .. code-block::

        uvicorn matebot_core.api:api.app
    """

    def __init__(self):
        self._app: Optional[fastapi.FastAPI] = None

    def get_app(self) -> fastapi.FastAPI:
        return self.app

    def set_app(self, application: fastapi.FastAPI):
        if not isinstance(application, fastapi.FastAPI):
            raise TypeError
        self._app = application

    @property
    def app(self) -> fastapi.FastAPI:
        """
        Return the ``app`` instance (or create it with default settings if it doesn't exist)
        """

        if self._app is not None:
            return self._app
        self._app = create_app()
        return self._app


api = APIWrapper()<|MERGE_RESOLUTION|>--- conflicted
+++ resolved
@@ -19,11 +19,7 @@
 except ImportError:
     StaticFiles = None
 
-<<<<<<< HEAD
-from . import base, notifier
-=======
 from . import api_v1, base, versioning
->>>>>>> 76fd45d9
 from .routers import all_routers
 from .. import schemas, __version__
 from ..persistence import database
@@ -148,31 +144,6 @@
     if configure_database:
         database.init(settings.database.connection, settings.database.echo)
 
-<<<<<<< HEAD
-    app = fastapi.FastAPI(
-        title="MateBot core REST API",
-        version=__api_version__,
-        docs_url=None if static_docs and configure_static_docs else "/docs",
-        redoc_url=None if static_docs and configure_static_docs else "/redoc",
-        description=__doc__,
-        responses={422: {"model": schemas.APIError}},
-        on_shutdown=[notifier.Callback.shutdown]
-    )
-
-    app.add_exception_handler(base.APIException, base.APIException.handle)
-    app.add_exception_handler(RequestValidationError, base.APIException.handle)
-    app.add_exception_handler(StarletteHTTPException, base.APIException.handle)
-    app.add_exception_handler(Exception, base.APIException.handle)
-
-    for router in all_routers:
-        app.include_router(router)
-
-    @app.get("/", include_in_schema=False)
-    async def get_root():
-        return fastapi.responses.RedirectResponse("/docs")
-
-=======
->>>>>>> 76fd45d9
     static_dirs = [
         static_directory for static_directory in [
             os.path.join(os.path.abspath("."), "static"),
@@ -200,7 +171,7 @@
                 title="MateBot core REST API v1",
                 version="1.0",
                 description=api_v1.__doc__
-            ),
+            )
         },
         logger=logger,
         license_info=LICENSE_INFO,
