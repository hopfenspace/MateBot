--- conflicted
+++ resolved
@@ -14,21 +14,10 @@
 from .. import schemas
 
 
-<<<<<<< HEAD
-def _make_id_column():
-    return Column(
-        Integer,
-        nullable=False,
-        primary_key=True,
-        autoincrement=True,
-        unique=True
-    )
-
-
 class Password(Base):
     __tablename__ = "passwords"
 
-    id = _make_id_column()
+    id = Column(Integer, nullable=False, primary_key=True, autoincrement=True, unique=True)
     salt = Column(String(255), nullable=False)
     passwd = Column(String(255), nullable=False)
 
@@ -36,8 +25,6 @@
         return f"Password(id={self.id})"
 
 
-=======
->>>>>>> 06748cbd
 class User(Base):
     __tablename__ = "users"
 
