name: Python3 Testing

on:
  push:
  pull_request:

jobs:
  build:
    runs-on: ubuntu-latest
    strategy:
      matrix:
        python-version: [3.7, 3.8, 3.9]

    steps:
    - uses: actions/checkout@v2
    - name: Set up Python ${{ matrix.python-version }}
      uses: actions/setup-python@v2
      with:
        python-version: ${{ matrix.python-version }}
    - name: Install dependencies and setup the environment
      run: |
        sudo apt install python3-dev python3-venv default-libmysqlclient-dev build-essential -y
        python3 -m pip install --upgrade pip
        pip install flake8 pytest pylint build pymysql mysqlclient cryptography
        if [ -f requirements.txt ]; then pip install -r requirements.txt; fi
        sudo systemctl start mysql.service
        mysql -e "CREATE USER matebot_core_user IDENTIFIED BY 'matebot_core_password';" -u root -p"root" -v
        echo '#!/bin/bash' >> db_setup.sh
        echo 'mysql -e "CREATE DATABASE matebot_core_unittests;" -u root -p"root" 2>>mysql.log 1>>mysql.log' >> db_setup.sh
        echo 'mysql -e "GRANT ALL PRIVILEGES ON matebot_core_unittests.* TO matebot_core_user;" -u root -p"root" 2>>mysql.log 1>>mysql.log' >> db_setup.sh
        echo '#!/bin/bash' >> db_teardown.sh
        echo 'mysql -e "DROP DATABASE matebot_core_unittests;" -u root -p"root" 2>>mysql.log 1>>mysql.log' >> db_teardown.sh
    - name: Lint with flake8
      run: |
        flake8 . --count --select=E9,F63,F7,F82 --show-source --statistics
        flake8 . --count --exit-zero --max-complexity=10 --max-line-length=100 --statistics
    - name: Lint with PyLint
      run: |
        pylint matebot_core/ -j 0 && echo "OK" || echo "FAIL"
    - name: Build docs using Sphinx
      run: |
        cd docs
        pip install -r requirements.txt
        make html
    - name: Run matebot_core unittests with temporary sqlite3
      run: |
        python3 -m unittest tests -v
    - name: Run matebot_core unittests with MySQL and pymysql
      run: |
        echo 'COMMAND_INITIALIZE_DATABASE = ["/bin/bash", "db_setup.sh"]' >> tests/conf.py
        echo 'COMMAND_CLEANUP_DATABASE = ["/bin/bash", "db_teardown.sh"]' >> tests/conf.py
        echo -e '\nDATABASE_URL = "mysql+pymysql://matebot_core_user:matebot_core_password@localhost/matebot_core_unittests?charset=utf8mb4"' >> tests/conf.py
        python3 -m unittest tests -v
    - name: Run matebot_core unittests with MySQL and MySQLdb
      run: |
        echo -e '\nDATABASE_URL = "mysql+mysqldb://matebot_core_user:matebot_core_password@localhost/matebot_core_unittests?charset=utf8mb4"' >> tests/conf.py
        python3 -m unittest tests -v
    - name: Run matebot_core once
      run: |
<<<<<<< HEAD
        python3 -m matebot_core init --database sqlite:///test.db --application app --password password
=======
        python3 -m matebot_core init --database sqlite:///test.db --application app
>>>>>>> 06748cbd
        rm test.db
        rm config.json
    - name: Build the package
      run: |
        python3 -m build .
    - name: Install the package and execute it once
      run: |
        cd dist/
        python3 -m venv venv
        venv/bin/python3 -m pip install matebot_core-*.tar.gz
        mkdir cwd/ && cd cwd/
<<<<<<< HEAD
        ../venv/bin/python3 -m matebot_core init --database sqlite:///test.db --application app --password password
=======
        ../venv/bin/python3 -m matebot_core init --database sqlite:///test.db --application app
>>>>>>> 06748cbd
        ../venv/bin/python3 -m matebot_core run &
        sleep 3
        curl http://localhost:8000/
        wget http://localhost:8000/openapi.json --debug
    - name: Read the MySQL client log file
      run: |
        if [ -f mysql.log ]; then cat mysql.log; fi<|MERGE_RESOLUTION|>--- conflicted
+++ resolved
@@ -57,11 +57,8 @@
         python3 -m unittest tests -v
     - name: Run matebot_core once
       run: |
-<<<<<<< HEAD
         python3 -m matebot_core init --database sqlite:///test.db --application app --password password
-=======
         python3 -m matebot_core init --database sqlite:///test.db --application app
->>>>>>> 06748cbd
         rm test.db
         rm config.json
     - name: Build the package
@@ -73,11 +70,7 @@
         python3 -m venv venv
         venv/bin/python3 -m pip install matebot_core-*.tar.gz
         mkdir cwd/ && cd cwd/
-<<<<<<< HEAD
         ../venv/bin/python3 -m matebot_core init --database sqlite:///test.db --application app --password password
-=======
-        ../venv/bin/python3 -m matebot_core init --database sqlite:///test.db --application app
->>>>>>> 06748cbd
         ../venv/bin/python3 -m matebot_core run &
         sleep 3
         curl http://localhost:8000/
