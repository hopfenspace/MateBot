--- conflicted
+++ resolved
@@ -12,17 +12,10 @@
     receiver = args[1]
     amount = args[0]
 
-<<<<<<< HEAD
-	createTransaction(sender, -amount, "sent to {}".format(receiver['name']))
-	createTransaction(receiver, amount, "received from {}".format(sender['name']))
-	update.message.reply_text("OK, you sent {:.2f}€ to {}" \
-		.format(amount / float(100), receiver['name']))
-=======
     if sender == receiver:
         update.message.reply_text("You cannot send money to yourself")
         return
 
     create_transaction(sender, -amount, "sent to {}".format(receiver['name']))
     create_transaction(receiver, amount, "received from {}".format(sender['name']))
-    update.message.reply_text("OK, you sent {}€ to {}".format(amount / float(100), receiver['name']))
->>>>>>> 15899435
+    update.message.reply_text("OK, you sent {}€ to {}".format(amount / float(100), receiver['name']))